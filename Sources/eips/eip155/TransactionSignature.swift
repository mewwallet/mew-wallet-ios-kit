//
//  TransactionSignature.swift
//  MEWwalletKit
//
//  Created by Mikhail Nikanorov on 4/26/19.
//  Copyright © 2019 MyEtherWallet Inc. All rights reserved.
//

import Foundation
import BigInt

enum TransactionSignatureError: Error {
  case invalidSignature
}

internal struct TransactionSignature: CustomDebugStringConvertible {
  // swiftlint:disable identifier_name
  private(set) internal var r: RLPBigInt
  private(set) internal var s: RLPBigInt
  private(set) internal var v: RLPBigInt

  private(set) internal var signatureYParity: RLPBigInt
  //swiftlint:enable identifier_name
  private let chainID: BigInt

  var inferedChainID: BigInt? {
    if self.r.value.isZero && self.s.value.isZero {
        return self.v.value
    } else if self.v.value == 27 || self.v.value == 28 {
        return nil
    } else {
        return (self.v.value - 35) / 2
    }
  }

  init(signature: Data, chainID: BigInt? = nil) throws {
    guard signature.count == 65 else {
      throw TransactionSignatureError.invalidSignature
    }
    self.r = RLPBigInt(value: BigInt(data: signature[0 ..< 32]))
    self.s = RLPBigInt(value: BigInt(data: signature[32 ..< 64]))
    self.signatureYParity = RLPBigInt(value: BigInt([signature[64]]))
    
    if let chainID = chainID {
        self.v = RLPBigInt(value: BigInt([signature[64]]) + 35 + chainID + chainID)
    } else {
        self.v = RLPBigInt(value: BigInt([signature[64]]) + 27)
    }

    self.chainID = chainID ?? BigInt()
  }

  // swiftlint:disable identifier_name
  init(r: BigInt, s: BigInt, v: BigInt, chainID: BigInt? = nil) {
    self.r = r.toRLP()
    self.s = s.toRLP()
    self.v = v.toRLP()
    self.signatureYParity = v.toRLP()
    self.chainID = chainID ?? BigInt()
  }

  init(r: String, s: String, v: String, chainID: BigInt? = nil) throws {
    self.r = BigInt(Data(hex: r).bytes).toRLP()
    self.s = BigInt(Data(hex: s).bytes).toRLP()
    self.v = BigInt(Data(hex: v).bytes).toRLP()
    self.signatureYParity = self.v

    self.chainID = chainID ?? BigInt()
  }
  // swiftlint:enable identifier_name

  func recoverPublicKey(transaction: Transaction, context: OpaquePointer/*secp256k1_context*/) -> Data? {
    guard !self.r.value.isZero, !self.s.value.isZero else { return nil }
    let inferedChainID = self.inferedChainID
    var normalizedV = BigInt(0)
    if !self.chainID.isZero {
        normalizedV = self.v.value - 35 - 2 * self.chainID
    } else if inferedChainID != nil {
        normalizedV = self.v.value - 35 - 2 * inferedChainID!
    } else {
        normalizedV = self.v.value - 0x1B
    }
    let rData = self.r.data
    let sData = self.s.data

    let vData: Data
    if normalizedV.isZero {
      vData = Data([0x00])
    } else {
      vData = normalizedV.data
    }
<<<<<<< HEAD

    let signature = rData + sData + vData
=======
    
    let signature = rData.setLengthLeft(32) + sData.setLengthLeft(32) + vData.setLengthLeft(1)
>>>>>>> 04171e5c
    guard let hash = transaction.hash(chainID: inferedChainID, forSignature: true) else { return nil }
    guard let publicKey = signature.secp256k1RecoverPublicKey(hash: hash, context: context) else { return nil }
    return publicKey
  }
<<<<<<< HEAD

  // MARK: - Private

  mutating func _normalize() {
    self.r.dataLength = 32
    self.s.dataLength = 32
    self.v.dataLength = 1
  }

=======
  
>>>>>>> 04171e5c
  // MARK: - CustomDebugStringConvertible

  var debugDescription: String {
    var description = "Signature\n"
    description += "r: \(self.r.data.toHexString())\n"
    description += "s: \(self.s.data.toHexString())\n"
    description += "v: \(self.v.data.toHexString())\n"
    description += "chainID: \(self.chainID.data.toHexString())"
    return description
  }
}<|MERGE_RESOLUTION|>--- conflicted
+++ resolved
@@ -40,7 +40,7 @@
     self.r = RLPBigInt(value: BigInt(data: signature[0 ..< 32]))
     self.s = RLPBigInt(value: BigInt(data: signature[32 ..< 64]))
     self.signatureYParity = RLPBigInt(value: BigInt([signature[64]]))
-    
+
     if let chainID = chainID {
         self.v = RLPBigInt(value: BigInt([signature[64]]) + 35 + chainID + chainID)
     } else {
@@ -89,30 +89,13 @@
     } else {
       vData = normalizedV.data
     }
-<<<<<<< HEAD
 
-    let signature = rData + sData + vData
-=======
-    
     let signature = rData.setLengthLeft(32) + sData.setLengthLeft(32) + vData.setLengthLeft(1)
->>>>>>> 04171e5c
     guard let hash = transaction.hash(chainID: inferedChainID, forSignature: true) else { return nil }
     guard let publicKey = signature.secp256k1RecoverPublicKey(hash: hash, context: context) else { return nil }
     return publicKey
   }
-<<<<<<< HEAD
 
-  // MARK: - Private
-
-  mutating func _normalize() {
-    self.r.dataLength = 32
-    self.s.dataLength = 32
-    self.v.dataLength = 1
-  }
-
-=======
-  
->>>>>>> 04171e5c
   // MARK: - CustomDebugStringConvertible
 
   var debugDescription: String {
